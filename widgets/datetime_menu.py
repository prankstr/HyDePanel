--- conflicted
+++ resolved
@@ -137,11 +137,7 @@
                 v_align="start",
                 h_expand=True,
                 h_align="start",
-<<<<<<< HEAD
-                style="font-size: 14px;",
-=======
                 style="font-size: 13.5px;",
->>>>>>> e3013f13
             ),
         )
 
