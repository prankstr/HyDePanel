--- conflicted
+++ resolved
@@ -10,10 +10,6 @@
 
 from shared import ButtonWidget, Grid, HoverButton, Popover, Separator
 from utils import BarConfig
-<<<<<<< HEAD
-from utils.icon_resolver import IconResolver
-=======
->>>>>>> dc9dea1c
 from utils.icons import icons
 
 gi.require_version("Gray", "0.1")
@@ -149,11 +145,7 @@
 class SystemTrayWidget(ButtonWidget):
     """A widget to display the system tray items."""
 
-<<<<<<< HEAD
-    def __init__(self, widget_config: BarConfig, bar, **kwargs) -> None:
-=======
     def __init__(self, widget_config: BarConfig, **kwargs):
->>>>>>> dc9dea1c
         super().__init__(widget_config["system_tray"], name="system_tray", **kwargs)
 
         # Create main tray box and toggle icon
