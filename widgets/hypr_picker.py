from fabric.utils import exec_shell_command_async, get_relative_path
from fabric.widgets.label import Label
from gi.repository import Gdk

from shared import ButtonWidget
from utils import BarConfig, ExecutableNotFoundError
from utils.functions import executable_exists
from utils.widget_utils import text_icon


class HyprPickerWidget(ButtonWidget):
    """A widget to pick a color."""

<<<<<<< HEAD
    def __init__(self, widget_config: BarConfig, bar, **kwargs):
=======
    def __init__(self, widget_config: BarConfig, **kwargs):
>>>>>>> dc9dea1c
        super().__init__(widget_config["hypr_picker"], name="hypr_picker", **kwargs)

        if not executable_exists("hyprpicker"):
            raise ExecutableNotFoundError("hyprpicker")

        self.picker_label = Label(label="picker", style_classes="panel-text")

        if self.config["show_icon"]:
            # Create a TextIcon with the specified icon and size
            self.icon = text_icon(
                icon=self.config["icon"],
                props={"style_classes": "panel-icon"},
            )
            self.box.add(self.icon)

        if self.config["label"]:
            self.box.add(self.picker_label)

        self.connect("button-press-event", self.on_button_press)

        self.script_file = get_relative_path("../assets/scripts/hyprpicker.sh")

        if self.config["tooltip"]:
            self.set_tooltip_text("Pick a color")

    def on_button_press(self, button, event):
        # Mouse event handler
        if event.type == Gdk.EventType.BUTTON_PRESS:
            if event.button == 1:
                # Left click: HEX
                exec_shell_command_async(f"{self.script_file} -hex", lambda *_: None)
            elif event.button == 2:
                # Middle click: HSV
                exec_shell_command_async(f"{self.script_file} -hsv", lambda *_: None)
            elif event.button == 3:
                # Right click: RGB
                exec_shell_command_async(f"{self.script_file} -rgb", lambda *_: None)<|MERGE_RESOLUTION|>--- conflicted
+++ resolved
@@ -11,11 +11,7 @@
 class HyprPickerWidget(ButtonWidget):
     """A widget to pick a color."""
 
-<<<<<<< HEAD
-    def __init__(self, widget_config: BarConfig, bar, **kwargs):
-=======
     def __init__(self, widget_config: BarConfig, **kwargs):
->>>>>>> dc9dea1c
         super().__init__(widget_config["hypr_picker"], name="hypr_picker", **kwargs)
 
         if not executable_exists("hyprpicker"):
