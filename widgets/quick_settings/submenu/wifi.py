from fabric.widgets.box import Box
from fabric.widgets.button import Button
from fabric.widgets.image import Image
from fabric.widgets.label import Label
from fabric.widgets.scrolledwindow import ScrolledWindow

from services import NetworkClient, Wifi, network_service
from shared import QSChevronButton, QuickSubMenu
<<<<<<< HEAD
from shared.submenu import ScanButton
=======
from shared.buttons import ScanButton
>>>>>>> dc9dea1c
from utils.icons import icons


class WifiSubMenu(QuickSubMenu):
    """A submenu to display the Wifi settings."""

    def __init__(self, **kwargs):
        self.client = network_service
        self.wifi_device = self.client.wifi_device
        self.client.connect("device-ready", self.on_device_ready)

        self.available_networks_box = Box(orientation="v", spacing=4, h_expand=True)

        self.scan_button = ScanButton()
        self.scan_button.connect("clicked", self.start_new_scan)

        self.child = ScrolledWindow(
            min_content_size=(-1, 190),
            max_content_size=(-1, 190),
            propagate_width=True,
            propagate_height=True,
            child=self.available_networks_box,
        )

        super().__init__(
            title="Network",
            title_icon=icons["network"]["wifi"]["generic"],
            scan_button=self.scan_button,
            child=Box(orientation="v", children=[self.child]),
            **kwargs,
        )

    def start_new_scan(self, _):
        self.client.wifi_device.scan() if self.client.wifi_device else None
        self.build_wifi_options()
        self.scan_button.play_animation()

    def on_device_ready(self, client: NetworkClient):
        self.wifi_device = client.wifi_device
        self.build_wifi_options()

    def build_wifi_options(self):
        self.available_networks_box.children = []
        if not self.wifi_device:
            return
        for ap in self.wifi_device.access_points:
            if ap.get("ssid") != "Unknown":
                btn = self.make_button_from_ap(ap)
                self.available_networks_box.add(btn)

    def make_button_from_ap(self, ap) -> Button:
        ap_button = Button(style_classes="submenu-button", name="wifi-ap-button")
        ap_button.add(
            Box(
                style="padding: 5px;",
                children=[
                    Image(
                        icon_name=ap.get("icon-name"),
                        icon_size=18,
                    ),
                    Label(label=ap.get("ssid"), style_classes="submenu-item-label"),
                ],
            )
        )
        ap_button.connect(
            "clicked", lambda _: self.client.connect_wifi_bssid(ap.get("bssid"))
        )
        return ap_button


class WifiToggle(QSChevronButton):
    """A widget to display a toggle button for Wifi."""

    def __init__(self, submenu: QuickSubMenu, **kwargs):
        super().__init__(
            action_icon=icons["network"]["wifi"]["generic"],
            action_label=" Wifi Disabled",
            submenu=submenu,
            **kwargs,
        )
        self.client = network_service
        self.client.connect("device-ready", self.update_action_button)

        self.connect("action-clicked", self.on_action)

    def update_action_button(self, client: NetworkClient):
        wifi = client.wifi_device

        if wifi:
            wifi.connect(
                "notify::enabled",
                self.set_active_style(wifi.get_property("enabled")),  # type: ignore
            )

            self.action_icon.set_from_icon_name(
                wifi.get_property("icon-name") + "-symbolic", 18
            )
            wifi.bind_property("icon-name", self.action_icon, "icon-name")

            self.action_label.set_label(wifi.get_property("ssid"))
            wifi.bind_property("ssid", self.action_label, "label")

    def on_action(self, btn):
        wifi: Wifi | None = self.client.wifi_device
        if wifi:
            wifi.toggle_wifi()<|MERGE_RESOLUTION|>--- conflicted
+++ resolved
@@ -6,11 +6,7 @@
 
 from services import NetworkClient, Wifi, network_service
 from shared import QSChevronButton, QuickSubMenu
-<<<<<<< HEAD
-from shared.submenu import ScanButton
-=======
 from shared.buttons import ScanButton
->>>>>>> dc9dea1c
 from utils.icons import icons
 
 
