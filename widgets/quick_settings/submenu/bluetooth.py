from fabric.bluetooth.service import BluetoothClient, BluetoothDevice
from fabric.utils import bulk_connect
from fabric.widgets.box import Box
from fabric.widgets.button import Button
from fabric.widgets.centerbox import CenterBox
from fabric.widgets.image import Image
from fabric.widgets.label import Label
from fabric.widgets.scrolledwindow import ScrolledWindow

from services import bluetooth_service
from shared import HoverButton, QSChevronButton, QuickSubMenu
<<<<<<< HEAD
from shared.submenu import ScanButton
=======
from shared.buttons import ScanButton
>>>>>>> dc9dea1c
from utils.icons import icons


class BluetoothDeviceBox(CenterBox):
    """A widget to display a Bluetooth device in a box."""

    def __init__(self, device: BluetoothDevice, **kwargs):
        super().__init__(
            spacing=2,
            style_classes="submenu-button",
            h_expand=True,
            name="bluetooth-device-box",
            **kwargs,
        )
        self.device: BluetoothDevice = device

        self.connect_button = HoverButton(style_classes="submenu-button")
        self.connect_button.connect(
            "clicked",
            lambda _: self.device.set_property("connecting", not self.device.connected),
        )

        bulk_connect(
            self.device,
            {
                "notify::connecting": self.on_device_connecting,
                "notify::connected": self.on_device_connect,
            },
        )

        self.add_start(
            Image(
                icon_name=device.icon_name + "-symbolic",
                icon_size=18,
            )
        )
        self.add_start(
            Label(
                label=device.name,
                style_classes="submenu-item-label",
                ellipsization="end",
            )
        )  # type: ignore
        self.add_end(self.connect_button)

        self.on_device_connect()

    def on_device_connecting(self, device, _):
        if self.device.connecting:
            self.connect_button.set_label("Connecting...")
        elif self.device.connected is False:
            self.connect_button.set_label("Failed to connect")

    def on_device_connect(self, *args):
        self.connect_button.set_label(
            "Disconnect",
        ) if self.device.connected else self.connect_button.set_label("Connect")


class BluetoothSubMenu(QuickSubMenu):
    """A submenu to display the Bluetooth settings."""

    def __init__(self, **kwargs):
        self.client = bluetooth_service
        self.client.connect("device-added", self.populate_new_device)

        self.paired_devices = Box(
            orientation="v",
            spacing=10,
            h_expand=True,
            children=Label(
                "Paired Devices",
                h_align="start",
                style_classes="panel-text",
            ),
        )

        for device in self.client.devices:
            if device.paired:
                self.paired_devices.add(BluetoothDeviceBox(device))

        self.available_devices = Box(
            orientation="v",
            spacing=4,
            h_expand=True,
            children=Label(
                "Available Devices",
                h_align="start",
                style="margin:12px 0;",
                style_classes="panel-text",
            ),
        )

        self.scan_button = ScanButton()
        self.scan_button.connect("clicked", self.on_scan_toggle)

        self.child = ScrolledWindow(
            min_content_size=(-1, 190),
            max_content_size=(-1, 190),
            propagate_width=True,
            propagate_height=True,
            child=Box(
                orientation="v",
                children=Box(
                    orientation="v",
                    children=[self.paired_devices, self.available_devices],
                ),
            ),
        )

        super().__init__(
            title="Bluetooth",
            title_icon=icons["bluetooth"]["enabled"],
            scan_button=self.scan_button,
            child=Box(
                orientation="v",
                children=[self.child],
            ),
            **kwargs,
        )

    def on_scan_toggle(self, btn: Button):
        self.client.toggle_scan()
        btn.set_style_classes(
            ["active"]
        ) if self.client.scanning else btn.set_style_classes([""])

        if self.client.scanning:
            self.scan_button.play_animation()
        else:
            self.scan_button.stop_animation()

    def populate_new_device(self, client: BluetoothClient, address: str):
        device: BluetoothDevice = client.get_device(address)
        if device.paired:
            self.paired_devices.add(BluetoothDeviceBox(device))
        else:
            self.available_devices.add(BluetoothDeviceBox(device))


class BluetoothToggle(QSChevronButton):
    """A widget to display the Bluetooth status."""

    def __init__(self, submenu: QuickSubMenu, **kwargs):
        super().__init__(
            action_label="Enabled",
            action_icon=icons["bluetooth"]["enabled"],
            submenu=submenu,
            **kwargs,
        )

        # Client Signals
        self.client = bluetooth_service

        bulk_connect(
            self.client,
            {"device-added": self.new_device, "notify::enabled": self.toggle_bluetooth},
        )

        self.toggle_bluetooth(self.client)

        for device in self.client.devices:
            self.new_device(self.client, device.address)
        self.device_connected(
            self.client.connected_devices[0]
        ) if self.client.connected_devices else None

        # Button Signals
        self.connect("action-clicked", lambda *_: self.client.toggle_power())

    def toggle_bluetooth(self, client: BluetoothClient, *_):
        if client.enabled:
            self.set_active_style(True)
            self.action_icon.set_from_icon_name(icons["bluetooth"]["enabled"], 18)
            self.action_label.set_label("Enabled")
        else:
            self.set_active_style(False)
            self.action_icon.set_from_icon_name(icons["bluetooth"]["disabled"], 18)
            self.action_label.set_label("Disabled")

    def new_device(self, client: BluetoothClient, address):
        device: BluetoothDevice = client.get_device(address)
        device.connect("changed", self.device_connected)

    def device_connected(self, device: BluetoothDevice):
        if device.connected:
            self.action_label.set_label(device.name)
        elif self.action_label.get_label() == device.name:
            self.action_label.set_label(
                self.client.connected_devices[0].name
                if self.client.connected_devices
                else "Enabled"
            )<|MERGE_RESOLUTION|>--- conflicted
+++ resolved
@@ -9,11 +9,7 @@
 
 from services import bluetooth_service
 from shared import HoverButton, QSChevronButton, QuickSubMenu
-<<<<<<< HEAD
-from shared.submenu import ScanButton
-=======
 from shared.buttons import ScanButton
->>>>>>> dc9dea1c
 from utils.icons import icons
 
 
