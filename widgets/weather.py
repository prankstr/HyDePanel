import threading
import time
from datetime import datetime

from fabric.utils import get_relative_path
from fabric.widgets.box import Box
from fabric.widgets.label import Label
from fabric.widgets.svg import Svg
from gi.repository import GLib, Gtk
from loguru import logger

from services import WeatherService
from shared import ButtonWidget, Grid, Popover, ScanButton
from utils import BarConfig
<<<<<<< HEAD
from utils.functions import check_if_day, convert_to_12hr_format
=======
>>>>>>> dc9dea1c
from utils.icons import weather_icons
from utils.widget_utils import (
    text_icon,
    util_fabricator,
)

weather_service = WeatherService()


class BaseWeatherWidget:
    """Base class for weather widgets."""

    def sunrise_sunset_time(self) -> str:
        return f" {self.sunrise_time}  {self.sunset_time}"

    def update_sunrise_sunset(self, data):
        # Get the sunrise and sunset times
        self.sunrise_time = data["astronomy"]["sunrise"]
        self.sunset_time = data["astronomy"]["sunset"]
        return True

    def temperature(self, value) -> str:
        celsius = self.config["temperature_unit"] == "celsius"
        if celsius:
            return f"{value}°C"
        else:
            return f"{int(int(value) * 9 / 5 + 32)}°F"

    def check_if_day(self, current_time: str | None = None) -> str:
        time_format = "%I:%M %p"

        if current_time is None:
            current_time = datetime.now().strftime(time_format)

        current_time_obj = datetime.strptime(current_time, time_format)
        sunrise_time_obj = datetime.strptime(self.sunrise_time, time_format)
        sunset_time_obj = datetime.strptime(self.sunset_time, time_format)

        # Compare current time with sunrise and sunset
        return sunrise_time_obj <= current_time_obj < sunset_time_obj

        # wttr.in time are in 300,400...2100 format ,
        #  we need to convert it to 4:00...21:00

    def convert_to_12hr_format(self, time: str) -> str:
        time = int(time)
        hour = time // 100  # Get the hour (e.g., 1200 -> 12)
        minute = time % 100  # Get the minutes (e.g., 1200 -> 00)

        # Convert to 12-hour format
        period = "AM" if hour < 12 else "PM"

        # Adjust hour for 12-hour format
        if hour == 0:
            hour = 12
        elif hour > 12:
            hour -= 12

        # Format the time as a string
        return f"{hour}:{minute:02d} {period}"


class WeatherMenu(Box, BaseWeatherWidget):
    """A menu to display the weather information."""

    def __init__(
        self,
        config,
        data,
        **kwargs,
    ):
        super().__init__(
            style_classes="weather-box",
            orientation="v",
            h_expand=True,
            spacing=5,
            **kwargs,
        )
        self.scan_btn = ScanButton(h_align="start", visible=False)

<<<<<<< HEAD
        self.update_time = datetime.now()

        self.scan_btn.connect("clicked", lambda *_: self.scan_btn.play_animation())
=======
        self.config = config

        self.update_time = datetime.now()
        self.update_sunrise_sunset(data)
>>>>>>> dc9dea1c

        # Get the current weather
        self.current_weather = data["current"]

        # Get the hourly forecast
        self.hourly_forecast = data["hourly"]

        self.weather_icons_dir = get_relative_path("../assets/icons/svg/weather")

        self.current_weather_image = Svg(
            svg_file=self.get_weather_asset(self.current_weather["weatherCode"]),
            size=100,
            v_align="start",
            h_align="start",
        )

        self.title_box = Grid(
            name="weather-header-grid",
        )

        self.title_box.attach(
            self.current_weather_image,
            0,
            0,
            2,
            3,
        )

        self.title_box.attach(
            Label(
                style_classes="header-label",
                h_align="start",
                label=f"{data['location']}",
            ),
            2,
            0,
            1,
            1,
        )

        self.title_box.attach(
            Label(
                name="condition",
                h_align="start",
                label=f"{self.current_weather['weatherDesc'][0]['value']}",
            ),
            2,
            1,
            1,
            1,
        )

        self.title_box.attach(
            Label(
                style_classes="header-label",
                name="sunrise-sunset",
                h_align="start",
                label=self.sunrise_sunset_time(),
            ),
            2,
            2,
            1,
            1,
        )

        self.title_box.attach(
            Label(
                style_classes="stats",
                h_align="center",
                label=f" {self.temperature(value=self.current_weather['temp_C'])}",
            ),
            3,
            0,
            1,
            1,
        )

        self.title_box.attach(
            Label(
                style_classes="stats",
                h_align="center",
                label=f"󰖎 {self.current_weather['humidity']}%",
            ),
            3,
            1,
            1,
            1,
        )

        self.title_box.attach(
            Label(
                style_classes="stats",
                h_align="center",
                label=f" {self.current_weather['windspeedKmph']} mph",
            ),
            3,
            2,
            1,
            1,
        )

        # Create a grid to display the hourly forecast
        self.forecast_box = Grid(
            row_spacing=10,
            column_spacing=20,
            name="weather-grid",
        )

        expander = Gtk.Expander(
            name="weather-expander",
            visible=True,
            child=self.forecast_box,
        )

        self.children = (self.scan_btn, self.title_box, expander)

        self.update_widget(initial=True)

        # reusing the fabricator to call specified intervals
        util_fabricator.connect("changed", lambda *_: self.update_widget())

    def update_widget(self, initial=False):
        if (datetime.now() - self.update_time).total_seconds() < 60 and not initial:
            # Check if the update time is more than 10 minutes ago
            return

        logger.debug("[Weather] Updating weather widget")

        self.update_time = datetime.now()

        current_time = int(time.strftime("%H00"))

        next_values = self.hourly_forecast[:4]

        if current_time > 1200:
            next_values = self.hourly_forecast[4:8]

        # show next 4 hours forecast
        for col in range(4):
            column_data = next_values[col]

            hour = Label(
                style_classes="weather-forecast-time",
                label=f"{convert_to_12hr_format(column_data['time'])}",
                h_align="center",
            )
            icon = Svg(
                svg_file=self.get_weather_asset(
                    column_data["weatherCode"],
                    convert_to_12hr_format(column_data["time"]),
                ),
                size=65,
                h_align="center",
                h_expand=True,
                style_classes="weather-forecast-icon",
            )

            temp = Label(
                style_classes="weather-forecast-temp",
                label=self.temperature(column_data["tempC"]),
                h_align="center",
            )
            self.forecast_box.attach(hour, col, 0, 1, 1)
            self.forecast_box.attach(icon, col, 1, 1, 1)
            self.forecast_box.attach(temp, col, 2, 1, 1)

    def get_weather_asset(self, code: int, time_str: str | None = None) -> str:
<<<<<<< HEAD
        is_day = check_if_day(
            sunrise_time=self.sunrise_time,
            sunset_time=self.sunset_time,
=======
        is_day = self.check_if_day(
>>>>>>> dc9dea1c
            current_time=time_str,
        )
        image_name = "image" if is_day else "image-night"
        return f"{self.weather_icons_dir}/{weather_icons[str(code)][image_name]}.svg"


class WeatherWidget(ButtonWidget, BaseWeatherWidget):
    """A widget to display the current weather."""

    def __init__(
        self,
        widget_config: BarConfig,
        **kwargs,
    ):
        # Initialize the Box with specific name and style
        super().__init__(
            widget_config["weather"],
            name="weather",
            **kwargs,
        )

        self.weather_icon = text_icon(
            icon="",
            props={
                "style_classes": "panel-icon",
            },
        )

<<<<<<< HEAD
=======
        self.popover = None

>>>>>>> dc9dea1c
        self.update_time = datetime.now()

        self.weather_label = Label(
            label="Fetching weather...",
            style_classes="panel-text",
        )
        self.box.children = (self.weather_icon, self.weather_label)

        self.update_ui(initial=True)

        # Set up a fabricator to call the update_label method at specified intervals
        util_fabricator.connect("changed", lambda *_: self.update_ui())

    def fetch_data_from_url(self):
<<<<<<< HEAD
        res = weather_service.get_weather(
            location=self.config["location"], ttl=self.config["interval"]
        )

        # Update label in main GTK thread
        GLib.idle_add(self.update_data, res)

    def update_data(self, res):
=======
        data = weather_service.get_weather(
            location=self.config["location"], ttl=self.config["interval"]
        )

        # Update label in main GTK thread
        GLib.idle_add(self.update_data, data)

    def update_data(self, data):
>>>>>>> dc9dea1c
        self.update_time = datetime.now()

        if data is None:
            self.weather_label.set_label("")
            self.weather_icon.set_label("")
            if self.config["tooltip"]:
                self.set_tooltip_text("Error fetching weather data")
            return

<<<<<<< HEAD
        current_weather = res["current"]

        # Get the sunrise and sunset times
        [self.sunrise_time, self.sunset_time] = [
            res["astronomy"]["sunrise"],
            res["astronomy"]["sunset"],
        ]

        is_day = check_if_day(
            sunrise_time=self.sunrise_time, sunset_time=self.sunset_time
        )
        text_icon = (
            weather_icons[current_weather["weatherCode"]]["icon"]
            if is_day
            else weather_icons[current_weather["weatherCode"]]["icon-night"]
        )

        self.weather_label.set_label(f"{current_weather['FeelsLikeC']}°C")
=======
        # Get the current weather
        self.current_weather = data["current"]

        self.update_sunrise_sunset(data)

        text_icon = (
            weather_icons[self.current_weather["weatherCode"]]["icon"]
            if self.check_if_day()
            else weather_icons[self.current_weather["weatherCode"]]["icon-night"]
        )

        self.weather_label.set_label(
            self.temperature(value=self.current_weather["temp_C"])
        )
>>>>>>> dc9dea1c
        self.weather_icon.set_label(text_icon)

        # Update the tooltip with the city and weather condition if enabled
        if self.config["tooltip"]:
            self.set_tooltip_text(
                f"{data['location']}, {self.current_weather['weatherDesc'][0]['value']}"
            )

        # Create popover only once

        if self.popover is None:
            self.popover = Popover(
                content_factory=lambda: WeatherMenu(data=data, config=self.config),
                point_to=self,
            )

            self._clicked_signal_id = self.connect(
                "clicked",
                lambda *_: self.popover.open(),
            )
        else:
            # Just update content_factory with latest data
            self.popover.set_content_factory(lambda: WeatherMenu(data=data))

        return False

    def update_ui(self, initial=False):
        if (datetime.now() - self.update_time).total_seconds() < self.config[
            "interval"
        ] and not initial:
            # Check if the update time is more than interval seconds ago
            return

<<<<<<< HEAD
        self.connect(
            "clicked",
            lambda *_: popup.open(),
        )

        return False

    # todo check for initial
    def update_ui(self, initial=False):
        if (datetime.now() - self.update_time).total_seconds() < self.config[
            "interval"
        ] and not initial:
            # Check if the update time is more than interval seconds ago
            return

=======
>>>>>>> dc9dea1c
            # Start background service
        threading.Thread(target=self.fetch_data_from_url, daemon=True).start()<|MERGE_RESOLUTION|>--- conflicted
+++ resolved
@@ -12,10 +12,6 @@
 from services import WeatherService
 from shared import ButtonWidget, Grid, Popover, ScanButton
 from utils import BarConfig
-<<<<<<< HEAD
-from utils.functions import check_if_day, convert_to_12hr_format
-=======
->>>>>>> dc9dea1c
 from utils.icons import weather_icons
 from utils.widget_utils import (
     text_icon,
@@ -96,16 +92,10 @@
         )
         self.scan_btn = ScanButton(h_align="start", visible=False)
 
-<<<<<<< HEAD
-        self.update_time = datetime.now()
-
-        self.scan_btn.connect("clicked", lambda *_: self.scan_btn.play_animation())
-=======
         self.config = config
 
         self.update_time = datetime.now()
         self.update_sunrise_sunset(data)
->>>>>>> dc9dea1c
 
         # Get the current weather
         self.current_weather = data["current"]
@@ -273,13 +263,7 @@
             self.forecast_box.attach(temp, col, 2, 1, 1)
 
     def get_weather_asset(self, code: int, time_str: str | None = None) -> str:
-<<<<<<< HEAD
-        is_day = check_if_day(
-            sunrise_time=self.sunrise_time,
-            sunset_time=self.sunset_time,
-=======
         is_day = self.check_if_day(
->>>>>>> dc9dea1c
             current_time=time_str,
         )
         image_name = "image" if is_day else "image-night"
@@ -308,11 +292,8 @@
             },
         )
 
-<<<<<<< HEAD
-=======
         self.popover = None
 
->>>>>>> dc9dea1c
         self.update_time = datetime.now()
 
         self.weather_label = Label(
@@ -327,16 +308,6 @@
         util_fabricator.connect("changed", lambda *_: self.update_ui())
 
     def fetch_data_from_url(self):
-<<<<<<< HEAD
-        res = weather_service.get_weather(
-            location=self.config["location"], ttl=self.config["interval"]
-        )
-
-        # Update label in main GTK thread
-        GLib.idle_add(self.update_data, res)
-
-    def update_data(self, res):
-=======
         data = weather_service.get_weather(
             location=self.config["location"], ttl=self.config["interval"]
         )
@@ -345,7 +316,6 @@
         GLib.idle_add(self.update_data, data)
 
     def update_data(self, data):
->>>>>>> dc9dea1c
         self.update_time = datetime.now()
 
         if data is None:
@@ -355,26 +325,6 @@
                 self.set_tooltip_text("Error fetching weather data")
             return
 
-<<<<<<< HEAD
-        current_weather = res["current"]
-
-        # Get the sunrise and sunset times
-        [self.sunrise_time, self.sunset_time] = [
-            res["astronomy"]["sunrise"],
-            res["astronomy"]["sunset"],
-        ]
-
-        is_day = check_if_day(
-            sunrise_time=self.sunrise_time, sunset_time=self.sunset_time
-        )
-        text_icon = (
-            weather_icons[current_weather["weatherCode"]]["icon"]
-            if is_day
-            else weather_icons[current_weather["weatherCode"]]["icon-night"]
-        )
-
-        self.weather_label.set_label(f"{current_weather['FeelsLikeC']}°C")
-=======
         # Get the current weather
         self.current_weather = data["current"]
 
@@ -389,7 +339,6 @@
         self.weather_label.set_label(
             self.temperature(value=self.current_weather["temp_C"])
         )
->>>>>>> dc9dea1c
         self.weather_icon.set_label(text_icon)
 
         # Update the tooltip with the city and weather condition if enabled
@@ -423,23 +372,5 @@
             # Check if the update time is more than interval seconds ago
             return
 
-<<<<<<< HEAD
-        self.connect(
-            "clicked",
-            lambda *_: popup.open(),
-        )
-
-        return False
-
-    # todo check for initial
-    def update_ui(self, initial=False):
-        if (datetime.now() - self.update_time).total_seconds() < self.config[
-            "interval"
-        ] and not initial:
-            # Check if the update time is more than interval seconds ago
-            return
-
-=======
->>>>>>> dc9dea1c
             # Start background service
         threading.Thread(target=self.fetch_data_from_url, daemon=True).start()