--- conflicted
+++ resolved
@@ -61,18 +61,6 @@
         self.check_update()
 
         # reusing the fabricator to call specified intervals
-<<<<<<< HEAD
-        util_fabricator.connect(
-            "changed",
-            lambda *_: (
-                self.check_update(),
-                setattr(self, "update_time", datetime.now()),
-            )
-            if (datetime.now() - self.update_time).total_seconds()
-            >= self.config["interval"]
-            else None,
-        )
-=======
         util_fabricator.connect("changed", self.should_update)
 
     def should_update(self, *_):
@@ -86,7 +74,6 @@
             self.check_update()
             self.update_time = datetime.now()
         return True
->>>>>>> dc9dea1c
 
     def update_values(self, value: str):
         # Parse the JSON value
