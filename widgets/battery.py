import math

from fabric.widgets.box import Box
from fabric.widgets.image import Image
from fabric.widgets.label import Label

<<<<<<< HEAD
=======
from services.power_profile import PowerProfiles
from shared.pop_over import PopOverWindow
>>>>>>> def6eb01
from shared.widget_container import ButtonWidget
from utils.functions import format_time
from utils.widget_settings import BarConfig
from utils.widget_utils import psutil_fabricator


<<<<<<< HEAD
=======
class PowerProfileItem(Button):
    """A button to display the power profile."""

    def __init__(
        self,
        key,
        profile,
        active,
        **kwargs,
    ):
        super().__init__(
            **kwargs,
        )
        self.profile = profile

        self.power_profile_service = PowerProfiles().get_initial()

        self.children = (
            Box(
                children=(
                    Image(
                        icon_name=profile["icon_name"],
                        icon_size=15,
                    ),
                    Label(
                        label=profile["name"],
                        style_classes="panel-text",
                    ),
                ),
            ),
        )

        self.connect(
            "button-press-event",
            lambda *_: self.power_profile_service.set_power_profile(key),
        )

        self.add_style_class(
            f"power-profile-button {'active' if key == active else ''}"
        )


class BatteryMenu(Box):
    """A menu to display the battery status."""

    def __init__(
        self,
        **kwargs,
    ):
        super().__init__(
            name="batterymenu",
            orientation="h",
            **kwargs,
        )

        self.power_profile_service = PowerProfiles().get_initial()

        self.profiles = self.power_profile_service.power_profiles

        self.active = self.power_profile_service.get_current_profile()

        self.power_profiles = [
            PowerProfileItem(key=key, profile=profile, active=self.active)
            for key, profile in self.profiles.items()
        ]

        self.children = CenterBox(
            start_children=Box(
                orientation="v",
                spacing=10,
                children=(
                    Label(label="Power Profiles", style_classes="power-profile-title"),
                    Box(
                        orientation="v",
                        spacing=10,
                        style_classes="power-profile-box",
                        children=self.power_profiles,
                    ),
                ),
            )
        )

        self.power_profile_service.connect(
            "profile",
            self.on_profile_changed,
        )

    def on_profile_changed(self, sender, value, *args):
        self.active = value

        for profile in self.power_profiles:
            # Remove the active class from all profiles, before adding to active profile
            profile.get_style_context().remove_class("active")
            profile.add_style_class(
                "active" if profile.profile == self.profiles[self.active] else ""
            )


>>>>>>> def6eb01
class Battery(ButtonWidget):
    """A widget to display the current battery status."""

    def __init__(
        self,
        widget_config: BarConfig,
        bar,
        **kwargs,
    ):
        # Initialize the Box with specific name and style
        super().__init__(
            name="battery",
            **kwargs,
        )
        self.config = widget_config["battery"]
        self.full_battery_level = self.config["full_battery_level"]

        self.box = Box()

        self.children = (self.box,)

        # Set up a repeater to call the update_battery_status method
        psutil_fabricator.connect("changed", self.update_ui)

    def update_ui(self, fabricator, value):
        """Update the battery status by fetching the current battery information
        and updating the widget accordingly.
        """
        # Get the battery status
        battery = value.get("battery")

        if battery is None:
            self.hide()
            return None

        battery_percent = round(battery.percent) if battery else 0

        self.battery_label = Label(
            label=f"{battery_percent}%", style_classes="panel-text", visible=False
        )

        is_charging = battery.power_plugged if battery else False

        self.battery_icon = Image(
            icon_name=self.get_icon_name(
                battery_percent=battery_percent,
                is_charging=is_charging,
            ),
            icon_size=14,
        )

        self.box.children = (self.battery_icon, self.battery_label)

        # Update the label with the battery percentage if enabled
        if self.config["label"]:
            self.battery_label.show()

            ## Hide the label when the battery is full
            if (
                self.config["hide_label_when_full"]
                and battery_percent == self.full_battery_level
            ):
                self.battery_label.hide()

        # Update the tooltip with the battery status details if enabled
        if self.config["tooltip"]:
            if battery_percent == self.full_battery_level:
                self.set_tooltip_text("Full")
            elif is_charging and battery_percent < self.full_battery_level:
                self.set_tooltip_text(f"Time to full: {format_time(battery.secsleft)}")
            else:
                self.set_tooltip_text(f"Time to empty: {format_time(battery.secsleft)}")

        return True

    def get_icon_name(self, battery_percent: int, is_charging: bool):
        """Determine the icon name based on the percentage and charging status."""
        # Determine the icon name based on the battery percentage and charging status
        if battery_percent == self.full_battery_level:
            return "battery-level-100-charged-symbolic"
        icon_level = math.floor(battery_percent / 10) * 10
        return (
            f"battery-level-{icon_level}{'-charging' if is_charging else ''}-symbolic"
        )<|MERGE_RESOLUTION|>--- conflicted
+++ resolved
@@ -4,19 +4,14 @@
 from fabric.widgets.image import Image
 from fabric.widgets.label import Label
 
-<<<<<<< HEAD
-=======
 from services.power_profile import PowerProfiles
 from shared.pop_over import PopOverWindow
->>>>>>> def6eb01
 from shared.widget_container import ButtonWidget
 from utils.functions import format_time
 from utils.widget_settings import BarConfig
 from utils.widget_utils import psutil_fabricator
 
 
-<<<<<<< HEAD
-=======
 class PowerProfileItem(Button):
     """A button to display the power profile."""
 
@@ -115,7 +110,6 @@
             )
 
 
->>>>>>> def6eb01
 class Battery(ButtonWidget):
     """A widget to display the current battery status."""
 
