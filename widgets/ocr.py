import subprocess

from fabric.utils import exec_shell_command_async, get_relative_path
from fabric.widgets.label import Label
from gi.repository import Gdk, Gtk

from shared import ButtonWidget
from utils import BarConfig
from utils.functions import ttl_lru_cache
from utils.widget_utils import text_icon


class OCRWidget(ButtonWidget):
    """A widget that provides Optical Character Recognition functionality.

    Left-click to select an area and copy recognized text to clipboard.
    Right-click to select the OCR language from available tesseract language packs.
    """

<<<<<<< HEAD
    def __init__(self, widget_config: BarConfig, bar, **kwargs):
=======
    def __init__(self, widget_config: BarConfig, **kwargs):
>>>>>>> dc9dea1c
        super().__init__(widget_config["ocr"], name="ocr", **kwargs)

        self.current_lang = "eng"  # default
        self.script_file = get_relative_path("../assets/scripts/ocr.sh")

        self.ocr_label = Label(label="Ocr", style_classes="panel-text")

        if self.config["show_icon"]:
            # Create a TextIcon with the specified icon and size
            self.icon = text_icon(
                icon=self.config["icon"],
                props={"style_classes": "panel-icon"},
            )
            self.box.add(self.icon)

        if self.config["label"]:
            self.box.add(self.ocr_label)

        # Left click for OCR
        self.connect("button-press-event", self.on_button_press)

        if self.config["tooltip"]:
            self.set_tooltip_text("Left click to OCR, right click to select language")

    def on_button_press(self, _, event):
        if event.button == 3:  # Right click
            self.show_language_menu()
        else:  # Left click
            exec_shell_command_async(
                f"{self.script_file} {self.current_lang}", lambda *_: None
            )

    def show_language_menu(self):
        menu = Gtk.Menu()
        menu.set_name("ocr-menu")  # For CSS targeting

        # Get available languages
        langs = self.get_available_languages()

        for lang in langs:
            if lang != "osd":  # Skip the OSD option
                item = Gtk.MenuItem(label=lang)
                label = item.get_child()
                label.set_name("ocr-menu-item")  # For CSS targeting
                if lang == self.current_lang:
                    label.get_style_context().add_class("selected")
                item.connect("activate", self.on_language_selected, lang)
                menu.append(item)

        menu.show_all()
        menu.popup_at_widget(self, Gdk.Gravity.SOUTH, Gdk.Gravity.NORTH, None)

    @ttl_lru_cache(600, 10)
    def get_available_languages(self):
        # Run the command synchronously to get output
        try:
            result = subprocess.check_output(["tesseract", "--list-langs"], text=True)
            # Skip first line (header) and filter empty lines
            return [lang.strip() for lang in result.split("\n")[1:] if lang.strip()]
        except subprocess.CalledProcessError:
            return ["eng"]  # fallback to English if command fails

    def on_language_selected(self, _, lang):
        self.current_lang = lang
        self.set_tooltip_text(f"OCR ({lang})")<|MERGE_RESOLUTION|>--- conflicted
+++ resolved
@@ -17,11 +17,7 @@
     Right-click to select the OCR language from available tesseract language packs.
     """
 
-<<<<<<< HEAD
-    def __init__(self, widget_config: BarConfig, bar, **kwargs):
-=======
     def __init__(self, widget_config: BarConfig, **kwargs):
->>>>>>> dc9dea1c
         super().__init__(widget_config["ocr"], name="ocr", **kwargs)
 
         self.current_lang = "eng"  # default
