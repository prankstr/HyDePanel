--- conflicted
+++ resolved
@@ -25,24 +25,6 @@
         )
 
 
-<<<<<<< HEAD
-# Function to get the system stats using psutil
-def psutil_poll(fabricator):
-    while True:
-        yield {
-            "cpu_usage": f"{round(psutil.cpu_percent())}%",
-            "ram_usage": f"{round(psutil.virtual_memory().percent)}%",
-            "memory": psutil.virtual_memory(),
-            "disk": psutil.disk_usage("/"),
-            "battery": psutil.sensors_battery(),
-            "user": psutil.users()[0],
-            "uptime": uptime(),
-        }
-        sleep(2)
-
-
-=======
->>>>>>> e903d712
 # Function to escape the markup
 def parse_markup(text):
     return text
