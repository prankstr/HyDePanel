--- conflicted
+++ resolved
@@ -18,10 +18,7 @@
     transition: border 100ms ease-in-out;
 
     .notification-header {
-<<<<<<< HEAD
-=======
       padding: functions.toEm(5);
->>>>>>> e3013f13
       .app-icon {
         /* Notification app icon (only visible when the primary image is set) */
         -gtk-icon-effect: none;
@@ -30,11 +27,7 @@
       }
 
       .summary {
-<<<<<<< HEAD
-        @extend %title_4;
-=======
         @extend %heading;
->>>>>>> e3013f13
         text-shadow: none;
       }
 
@@ -48,11 +41,7 @@
 
     .notification-body {
       .body {
-<<<<<<< HEAD
-        @extend %heading;
-=======
         @extend %caption_heading;
->>>>>>> e3013f13
         background-color: transparent;
         text-shadow: none;
         padding: functions.toEm(5);
