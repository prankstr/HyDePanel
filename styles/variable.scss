--- conflicted
+++ resolved
@@ -6,20 +6,12 @@
 
 $quicksettings-width: 370px;
 
-<<<<<<< HEAD
-$radius-large: 16px;
-=======
 $radius-large: 9999px;
->>>>>>> 6f0e6a94
 
 $radius: 10px;  // TODO: Change to settings.$radius
 
 $border-color: theme.$surface-disabled;
-<<<<<<< HEAD
-$border: settings.$border-width solid $border-color;
-=======
 $border: settings.$border;
->>>>>>> 6f0e6a94
 
 $active-gradient: linear-gradient(
   to right,
@@ -27,12 +19,6 @@
   color.mix(theme.$background-dark, black, 4%)
 );
 
-<<<<<<< HEAD
-$text-shadow: 2pt 2pt 2pt theme.$shadow-color;
-$box-shadow: 2pt 2pt 2pt 0 theme.$shadow-color;
-
-=======
->>>>>>> 6f0e6a94
 $popover-padding: settings.$padding * 1.6;
 $popover-radius: 0;
 
