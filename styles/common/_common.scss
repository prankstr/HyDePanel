@use "sass:color";

@use "functions";
@use "mixins";
@use "../theme.scss";
@use "../variable.scss";


%debug {
  border: 1px solid red;
}


<<<<<<< HEAD
=======

>>>>>>> 0c8f92b5
.flat {
  border-radius: 4px;
}

.shadow {
  @extend .flat;
  box-shadow: color.mix(theme.$background-dark, black, 15%) 0 4px;
}

.bordered {
  border: 1.5px solid theme.$surface-disabled;
}

.wave1 {
  border-radius: 24px 10px;
}

.wave2 {
  border-radius: 10px 24px;
}

#panel {
  &-inner {
    $bar-opacity-ratio: variable.$bar-opacity * .01;
    $transparency-value: (
      1 - $bar-opacity-ratio) * 100%;
    background-color: color.mix(theme.$bar-background, transparent, $transparency-value
    );

  padding: variable.$bar-padding_y variable.$bar-padding_x;
  $shadow: 0 0 0 variable.$bar-border-width theme.$shadow-color,
    variable.$bar-shadow-offset variable.$bar-shadow-blur variable.$bar-shadow-spread color.adjust(theme.$shadow-color,
      $alpha: calc(variable.$bar-shadow-opacity - 1));

  box-shadow: if(variable.$bar-shadow-enabled, $shadow, none);
<<<<<<< HEAD
=======


>>>>>>> 0c8f92b5
}
}

.floating {
  margin: 1rem 1.5rem 0rem 1.5rem;
  border-color: theme.$surface-disabled;
}

.panel-box,
.panel-button {
  background-color: theme.$background-dark;
}

.default {
  border-radius: variable.$radius-large;
}

.panel-box {
  border-radius: variable.$radius-large;
  padding: .1em .9em;
  color: theme.$text-main;
  font-weight: 700;
}


.panel-button {
  padding: variable.$bar-buttons-padding-x variable.$bar-buttons-padding-y;
  opacity: variable.$bar-buttons-opacity * .01;

  $shadow: 0 0 0 variable.$bar-border-width theme.$shadow-color,
    variable.$bar-buttons-shadow-offset variable.$bar-buttons-shadow-blur variable.$bar-buttons-shadow-spread color.adjust(theme.$shadow-color,
      $alpha: calc(variable.$bar-buttons-shadow-opacity - 1));

  box-shadow: if(variable.$bar-buttons-shadow-enabled, $shadow, none);

<<<<<<< HEAD
  @if variable.$bar-widget_style =="flat" {
    @extend .flat;
  }

  @if variable.$bar-widget_style =="shadow" {
    @extend .shadow;
  }

  @if variable.$bar-widget_style =="bordered" {
    @extend .bordered;
  }

  @if variable.$bar-widget_style =="wave1" {
    @extend .wave1;
  }

  @if variable.$bar-widget_style =="wave2" {
    @extend .wave2;
  }

  @else {
    @extend .default;
  }
=======
  @include mixins.widget_style(variable.$bar-widget_style);
>>>>>>> 0c8f92b5

  label {
    color: theme.$text-main;
  }

  &:hover {
    @extend %widget_hover;
    opacity: variable.$bar-buttons-hover-opacity * .01;
  }
}



.panel-icon {
  margin-left: 2px;
  margin-right: 2px;
  color: theme.$text-main;
}

.panel-text {
  font-weight: 700;
  margin-left: 10px;
}

.overlay-progress-bar {
  color: transparent;
  background-color: transparent;
  border-color: theme.$surface-disabled;
}

.overlay-icon {
  margin: 0 functions.toEm(6) 0 0;
}


tooltip {
  @extend %unset;
  opacity: variable.$bar-menus-tooltip-opacity * .01;
  background-color: theme.$background-dark;
  border-radius: variable.$bar-menus-tooltip-border-radius;

  animation: tooltipShow .25s cubic-bezier(.5, .25, 0, 1);
  border: if(variable.$bar-menus-tooltip-border-enabled, variable.$border, none);


  $shadow: 0 0 0 variable.$bar-border-width theme.$shadow-color,
    variable.$bar-menus-tooltip-shadow-offset variable.$bar-menus-tooltip-shadow-blur variable.$bar-menus-tooltip-shadow-spread color.adjust(theme.$shadow-color,
      $alpha: calc(variable.$bar-menus-tooltip-shadow-opacity - 1));

  box-shadow: if(variable.$bar-menus-tooltip-shadow-enabled, $shadow, none);

  label {
    @extend %unset;
    color: theme.$text-main;
    font-weight: variable.$bar-menus-tooltip-font-weight;
  }
}

tooltip>* {
  padding: variable.$bar-menus-tooltip-padding-y variable.$bar-menus-tooltip-padding-x;
}

menu {
  margin: functions.toEm(6);
  padding: functions.toEm(6);
  background-color: theme.$background-alt;
  background-clip: border-box;
  border-radius: 12px;
  border: variable.$border;
}

menuitem {
  transition: background-color 75ms cubic-bezier(0, 0, .2, 1);
  min-height: 30px;
  min-width: 40px;
  background-clip: border-box;
  border-radius: variable.$radius;


  arrow {
    min-height: 16px;
    min-width: 16px;
    -gtk-icon-source: -gtk-icontheme("pan-end-symbolic");
    margin-left: 8px;
  }

  separator {
    min-height: 1px;
    margin: functions.toEm(4) 0;
    background-color: theme.$background;
  }
}

menu>menuitem:hover {
  background-color: theme.$surface-highlight;
}

menu>arrow {
  min-height: 16px;
  min-width: 16px;
  padding: functions.toEm(4);
  color: theme.$background-alt;
}

menu>arrow.top {
  margin-top: 0;
  border-radius: 6px;
  -gtk-icon-source: -gtk-icontheme("pan-up-symbolic");
}

menu>arrow.bottom {
  margin-top: 8px;
  margin-bottom: -12px;
  border-radius: 6px;
  -gtk-icon-source: -gtk-icontheme("pan-down-symbolic");
}

check,
radio {
  min-height: 15px;
  min-width: 15px;
  margin: functions.toEm(4);
  padding: 0;
  background-color: theme.$text-main;
  border-radius: variable.$radius-large;
  transition:
    all 75ms cubic-bezier(0, 0, .2, 1),
    box-shadow 150ms cubic-bezier(0, 0, .2, 1);
}

check {
  border-radius: 4px;
}

check:hover,
radio:hover {
  box-shadow: 0 0 0 4px color.mix(theme.$background-dark, transparent, 10%);
  background-color: theme.$text-muted;
}

check:active,
radio:active {
  box-shadow: 0 0 0 4px color.mix(theme.$background-dark, transparent, 10%);
  background-color: theme.$background-dark;
}

check:checked,
check:indeterminate,
radio:checked,
radio:indeterminate {
  color: theme.$background-dark;
  background-color: theme.$text-main;
}

check:checked {
  -gtk-icon-source: -gtk-icontheme("checkbox");
}

check:checked:hover,
check:indeterminate:hover,
radio:checked:hover,
radio:indeterminate:hover {
  box-shadow: 0 0 0 4px color.mix(theme.$text-main, transparent, 10%);
  background-color: theme.$text-main;
}

check:checked:active,
check:indeterminate:active,
radio:checked:active,
radio:indeterminate:active {
  box-shadow: 0 0 0 4px color.mix(theme.$text-main, transparent, 10%);
  background-color: theme.$text-main;
}

switch {
  transition: all 75ms cubic-bezier(0, 0, .2, 1);
  margin: functions.toEm(4) 0;
  border-radius: variable.$radius-large;
  background-color: color.mix(theme.$background, white, 90%);
  background-clip: padding-box;
  font-size: 0;
  color: transparent;

  slider {
    transition: all 75ms cubic-bezier(0, 0, .2, 1);
    min-width: 12px;
    min-height: 12px;
    margin: functions.toEm(4);
    border-radius: variable.$radius-large;
    outline: none;
    background-color: theme.$text-main;
    border: 0;
    color: transparent;
  }

  &:checked {
    background-color: #06aa58;
  }

  &:disabled {
    opacity: .5;
  }
}

@keyframes tooltipShow {
  from {
    opacity: 0;
  }

  to {
    opacity: 1;
  }
}

@keyframes spin {
  to {
    -gtk-icon-transform: rotate(1turn);
  }
}

expander {
  arrow {
    min-width: 16px;
    min-height: 16px;
    -gtk-icon-source: -gtk-icontheme("pan-end-symbolic");
    color: color.mix(variable.$border-color, transparent, 30%);

    &:dir(rtl) {
      -gtk-icon-source: -gtk-icontheme("pan-end-symbolic-rtl");
    }

    &:hover {
      color: color.mix(variable.$border-color, transparent, 60%);
    }

    &:checked {
      -gtk-icon-source: -gtk-icontheme("pan-down-symbolic");
    }
  }
}

spinner {
  background: none;
  opacity: 0;
  -gtk-icon-source: -gtk-icontheme("process-working-symbolic");
}

spinner:checked {
  opacity: 1;
  animation: spin 1s linear infinite;
}

separator {
  min-width: 1px;
  min-height: 1px;
  background-color: theme.$surface-disabled;
}

scrollbar {
  background-color: theme.$text-main;
  border-radius: variable.$radius;
  margin-left: 8px;
  min-width: .3em;
}

#corner {
  background-color: theme.$bar-background;
  border-radius: 0;
}

#corner-container {
  min-width: 20px;
  min-height: 20px;
}



#cava {
  color: theme.$text-main;
}

#volumemenu {
  min-width: 5rem;
}

.cover {
  min-height: .8em;
  min-width: 3em;
  border-radius: variable.$radius;
  background-position: center;
  background-size: contain;
  margin: functions.toEm(3) functions.toEm(10) functions.toEm(3) 0;
}

// Menu styling
menu#ocr-menu {
  padding: .45em;

  menuitem {
    padding: .25em 1em;
    border-radius: variable.$radius;

    &:hover {
      background-color: theme.$surface-neutral;

      label#ocr-menu-item {
        color: theme.$background-dark;
      }
    }

    label#ocr-menu-item {
      color: theme.$surface-highlight;

      &.selected {
        font-weight: bold;
        color: theme.$accent-light;
      }
    }
  }
}

.desktop-clock-box {
  margin: 0 15rem 15rem 15rem;
}

#clock>label {
  font-size: 9rem;
  font-weight: 600;
  @extend %desktop-widget;
}

#date>label {
  @extend %title_1;
  @extend %desktop-widget;
}


#cpu {
  border-radius: variable.$bar-widgets-cpu-border-radius;
  border: if(variable.$bar-widgets-cpu-border-enabled, variable.$border, none);
  border-width: variable.$bar-widgets-cpu-border-width;



  #nerd-icon.panel-icon {
    font-size: variable.$bar-widgets-cpu-icon_size;
    margin-right: variable.$bar-widgets-cpu-spacing;
  }
}

#memory {
  border-radius: variable.$bar-widgets-memory-border-radius;
  border: if(variable.$bar-widgets-memory-border-enabled, variable.$border, none);
  border-width: variable.$bar-widgets-memory-border-width;



  #nerd-icon.panel-icon {
    font-size: variable.$bar-widgets-memory-icon_size;
    margin-right: variable.$bar-widgets-memory-spacing;
  }
}

#network_usage {
  border-radius: variable.$bar-widgets-network_usage-border-radius;
  border: if(variable.$bar-widgets-network_usage-border-enabled, variable.$border, none);
  border-width: variable.$bar-widgets-network_usage-border-width;


  #nerd-icon.panel-icon {
    font-size: variable.$bar-widgets-network_usage-icon_size;
    margin-right: variable.$bar-widgets-network_usage-spacing;
  }
}

#storage {
  border-radius: variable.$bar-widgets-storage-border-radius;
  border: if(variable.$bar-widgets-storage-border-enabled, variable.$border, none);
  border-width: variable.$bar-widgets-storage-border-width;



  #nerd-icon.panel-icon {
    font-size: variable.$bar-widgets-storage-icon_size;
    margin-right: variable.$bar-widgets-storage-spacing;
  }
}

#battery {
  border-radius: variable.$bar-widgets-battery-border-radius;
  border: if(variable.$bar-widgets-battery-border-enabled, variable.$border, none);
  border-width: variable.$bar-widgets-battery-border-width;


}

#bluetooth {
  border-radius: variable.$bar-widgets-bluetooth-border-radius;
  border: if(variable.$bar-widgets-bluetooth-border-enabled, variable.$border, none);
  border-width: variable.$bar-widgets-bluetooth-border-width;


}

#brightness {
  border-radius: variable.$bar-widgets-brightness-border-radius;
  border: if(variable.$bar-widgets-brightness-border-enabled, variable.$border, none);
  border-width: variable.$bar-widgets-brightness-border-width;


  #nerd-icon.panel-icon {
    font-size: variable.$bar-widgets-brightness-icon_size;
    margin-right: variable.$bar-widgets-brightness-spacing;
  }
}

#cava {
  border-radius: variable.$bar-widgets-cava-border-radius;
  border: if(variable.$bar-widgets-cava-border-enabled, variable.$border, none);
  border-width: variable.$bar-widgets-cava-border-width;

}

#click_counter {
  border-radius: variable.$bar-widgets-click_counter-border-radius;
  border: if(variable.$bar-widgets-click_counter-border-enabled, variable.$border, none);
  border-width: variable.$bar-widgets-click_counter-border-width;


  #nerd-icon.panel-icon {
    font-size: variable.$bar-widgets-click_counter-icon_size;
    margin-right: variable.$bar-widgets-click_counter-spacing;
  }
}

#datetime_menu {
  border-radius: variable.$bar-widgets-datetime_menu-border-radius;
  border: if(variable.$bar-widgets-datetime_menu-border-enabled, variable.$border, none);
  border-width: variable.$bar-widgets-datetime_menu-border-width;


}

#desktop_clock {
  border-radius: variable.$bar-widgets-desktop_clock-border-radius;
  border: if(variable.$bar-widgets-desktop_clock-border-enabled, variable.$border, none);
  border-width: variable.$bar-widgets-desktop_clock-border-width;

}

#hypr_idle {
  border-radius: variable.$bar-widgets-hypr_idle-border-radius;
  border: if(variable.$bar-widgets-hypr_idle-border-enabled, variable.$border, none);
  border-width: variable.$bar-widgets-hypr_idle-border-width;


  #nerd-icon.panel-icon {
    font-size: variable.$bar-widgets-hypr_idle-icon_size;
    margin-right: variable.$bar-widgets-hypr_idle-spacing;
  }
}

#hypr_picker {
  border-radius: variable.$bar-widgets-hypr_picker-border-radius;
  border: if(variable.$bar-widgets-hypr_picker-border-enabled, variable.$border, none);
  border-width: variable.$bar-widgets-hypr_picker-border-width;



  #nerd-icon.panel-icon {
    font-size: variable.$bar-widgets-hypr_picker-icon_size;
    margin-right: variable.$bar-widgets-hypr_picker-spacing;
  }
}

#hypr_sunset {
  border-radius: variable.$bar-widgets-hypr_sunset-border-radius;
  border: if(variable.$bar-widgets-hypr_sunset-border-enabled, variable.$border, none);
  border-width: variable.$bar-widgets-hypr_sunset-border-width;



  #nerd-icon.panel-icon {
    font-size: variable.$bar-widgets-hypr_sunset-icon_size;
    margin-right: variable.$bar-widgets-hypr_sunset-spacing;
  }
}

#keyboard {
  border-radius: variable.$bar-widgets-keyboard-border-radius;
  border: if(variable.$bar-widgets-keyboard-border-enabled, variable.$border, none);
  border-width: variable.$bar-widgets-keyboard-border-width;


  #nerd-icon.panel-icon {
<<<<<<< HEAD
    font-size: variable.$bar-widgets-keyboard_layout-icon_size;
    margin-right: variable.$bar-widgets-keyboard_layout-spacing;
=======
    font-size: variable.$bar-widgets-keyboard-icon_size;
    margin-right: variable.$bar-widgets-keyboard-spacing;
>>>>>>> 0c8f92b5
  }


}

#language {
  border-radius: variable.$bar-widgets-language-border-radius;
  border: if(variable.$bar-widgets-language-border-enabled, variable.$border, none);
  border-width: variable.$bar-widgets-language-border-width;



  #nerd-icon.panel-icon {
    font-size: variable.$bar-widgets-language-icon_size;
    margin-right: variable.$bar-widgets-language-spacing;
  }
}

#microphone {
  border-radius: variable.$bar-widgets-microphone-border-radius;
  border: if(variable.$bar-widgets-microphone-border-enabled, variable.$border, none);
  border-width: variable.$bar-widgets-microphone-border-width;



  #nerd-icon.panel-icon {
    font-size: variable.$bar-widgets-microphone-icon_size;
    margin-right: variable.$bar-widgets-microphone-spacing;
  }
}

#mpris {
  border-radius: variable.$bar-widgets-mpris-border-radius;
  border: if(variable.$bar-widgets-mpris-border-enabled, variable.$border, none);
  border-width: variable.$bar-widgets-mpris-border-width;

}

#ocr {
  border-radius: variable.$bar-widgets-ocr-border-radius;
  border: if(variable.$bar-widgets-ocr-border-enabled, variable.$border, none);
  border-width: variable.$bar-widgets-ocr-border-width;

<<<<<<< HEAD
=======


>>>>>>> 0c8f92b5
  label {
    font-size: variable.$bar-widgets-ocr-icon_size;
    margin-right: variable.$bar-widgets-ocr-spacing;
  }

}

#overview {
  border-radius: variable.$bar-widgets-overview-border-radius;
  border: if(variable.$bar-widgets-overview-border-enabled, variable.$border, none);
  border-width: variable.$bar-widgets-overview-border-width;


}

#power {
  border-radius: variable.$bar-widgets-power-border-radius;
  border: if(variable.$bar-widgets-power-border-enabled, variable.$border, none);
  border-width: variable.$bar-widgets-power-border-width;



  #nerd-icon.panel-icon {
<<<<<<< HEAD
    font-size: variable.$bar-widgets-power_button-icon_size;
    margin-right: variable.$bar-widgets-power_button-spacing;
=======
    font-size: variable.$bar-widgets-power-icon_size;
    margin-right: variable.$bar-widgets-power-spacing;
>>>>>>> 0c8f92b5
  }
}



#recorder {
  border-radius: variable.$bar-widgets-recorder-border-radius;
  border: if(variable.$bar-widgets-recorder-border-enabled, variable.$border, none);
  border-width: variable.$bar-widgets-recorder-border-width;



}


#stop_watch {
  border-radius: variable.$bar-widgets-stop_watch-border-radius;
  border: if(variable.$bar-widgets-stop_watch-border-enabled, variable.$border, none);
  border-width: variable.$bar-widgets-stop_watch-border-width;



  #nerd-icon.panel-icon {
    font-size: variable.$bar-widgets-stop_watch-icon_size;
    margin-right: variable.$bar-widgets-stop_watch-spacing;
  }
}

#submap {
  border-radius: variable.$bar-widgets-submap-border-radius;
  border: if(variable.$bar-widgets-submap-border-enabled, variable.$border, none);
  border-width: variable.$bar-widgets-submap-border-width;



  #nerd-icon.panel-icon {
    font-size: variable.$bar-widgets-submap-icon_size;
    margin-right: variable.$bar-widgets-submap-spacing;
  }
}

#systray {
  border-radius: variable.$bar-widgets-systray-border-radius;
  border: if(variable.$bar-widgets-systray-border-enabled, variable.$border, none);
  border-width: variable.$bar-widgets-systray-border-width;


}


#quick_settings{
  border-radius: variable.$bar-widgets-quick_settings-border-radius;
  border: if(variable.$bar-widgets-quick_settings-border-enabled, variable.$border, none);
  border-width: variable.$bar-widgets-quick_settings-border-width;


}

#taskbar {
  border-radius: variable.$bar-widgets-taskbar-border-radius;
  border: if(variable.$bar-widgets-taskbar-border-enabled, variable.$border, none);
  border-width: variable.$bar-widgets-taskbar-border-width;

}

#theme_switcher {
  border-radius: variable.$bar-widgets-theme-border-radius;
  border: if(variable.$bar-widgets-theme-border-enabled, variable.$border, none);
  border-width: variable.$bar-widgets-theme-border-width;



  #nerd-icon.panel-icon {
    font-size: variable.$bar-widgets-theme-icon_size;
    margin-right: variable.$bar-widgets-theme-spacing;
  }
}

#updates {
  border-radius: variable.$bar-widgets-updates-border-radius;
  border: if(variable.$bar-widgets-updates-border-enabled, variable.$border, none);
  border-width: variable.$bar-widgets-updates-border-width;



  #nerd-icon.panel-icon {
    font-size: variable.$bar-widgets-updates-icon_size;
    margin-right: variable.$bar-widgets-updates-spacing;
  }
}

#volume {
  border-radius: variable.$bar-widgets-volume-border-radius;
  border: if(variable.$bar-widgets-volume-border-enabled, variable.$border, none);
  border-width: variable.$bar-widgets-volume-border-width;




  #nerd-icon.panel-icon {
    font-size: variable.$bar-widgets-volume-icon_size;
    margin-right: variable.$bar-widgets-volume-spacing;
  }
}

#weather {
  border-radius: variable.$bar-widgets-weather-border-radius;
  border: if(variable.$bar-widgets-weather-border-enabled, variable.$border, none);
  border-width: variable.$bar-widgets-weather-border-width;



  #nerd-icon.panel-icon {
    font-size: variable.$bar-widgets-weather-icon_size;
    margin-right: variable.$bar-widgets-weather-spacing;
  }
}

#window_title {
  border-radius: variable.$bar-widgets-window_title-border-radius;
  border: if(variable.$bar-widgets-window_title-border-enabled, variable.$border, none);
  border-width: variable.$bar-widgets-window_title-border-width;



  #nerd-icon.panel-icon {
    font-size: variable.$bar-widgets-window_title-icon_size; // TODO: fix this
    margin-right: variable.$bar-widgets-window_title-spacing;
  }
}

#workspaces {
  border-radius: variable.$bar-widgets-workspaces-border-radius;
  border: if(variable.$bar-widgets-workspaces-border-enabled, variable.$border, none);
  border-width: variable.$bar-widgets-workspaces-border-width;


}<|MERGE_RESOLUTION|>--- conflicted
+++ resolved
@@ -11,10 +11,7 @@
 }
 
 
-<<<<<<< HEAD
-=======
-
->>>>>>> 0c8f92b5
+
 .flat {
   border-radius: 4px;
 }
@@ -50,11 +47,8 @@
       $alpha: calc(variable.$bar-shadow-opacity - 1));
 
   box-shadow: if(variable.$bar-shadow-enabled, $shadow, none);
-<<<<<<< HEAD
-=======
-
-
->>>>>>> 0c8f92b5
+
+
 }
 }
 
@@ -90,33 +84,7 @@
 
   box-shadow: if(variable.$bar-buttons-shadow-enabled, $shadow, none);
 
-<<<<<<< HEAD
-  @if variable.$bar-widget_style =="flat" {
-    @extend .flat;
-  }
-
-  @if variable.$bar-widget_style =="shadow" {
-    @extend .shadow;
-  }
-
-  @if variable.$bar-widget_style =="bordered" {
-    @extend .bordered;
-  }
-
-  @if variable.$bar-widget_style =="wave1" {
-    @extend .wave1;
-  }
-
-  @if variable.$bar-widget_style =="wave2" {
-    @extend .wave2;
-  }
-
-  @else {
-    @extend .default;
-  }
-=======
   @include mixins.widget_style(variable.$bar-widget_style);
->>>>>>> 0c8f92b5
 
   label {
     color: theme.$text-main;
@@ -612,13 +580,8 @@
 
 
   #nerd-icon.panel-icon {
-<<<<<<< HEAD
-    font-size: variable.$bar-widgets-keyboard_layout-icon_size;
-    margin-right: variable.$bar-widgets-keyboard_layout-spacing;
-=======
     font-size: variable.$bar-widgets-keyboard-icon_size;
     margin-right: variable.$bar-widgets-keyboard-spacing;
->>>>>>> 0c8f92b5
   }
 
 
@@ -662,11 +625,8 @@
   border: if(variable.$bar-widgets-ocr-border-enabled, variable.$border, none);
   border-width: variable.$bar-widgets-ocr-border-width;
 
-<<<<<<< HEAD
-=======
-
-
->>>>>>> 0c8f92b5
+
+
   label {
     font-size: variable.$bar-widgets-ocr-icon_size;
     margin-right: variable.$bar-widgets-ocr-spacing;
@@ -690,13 +650,8 @@
 
 
   #nerd-icon.panel-icon {
-<<<<<<< HEAD
-    font-size: variable.$bar-widgets-power_button-icon_size;
-    margin-right: variable.$bar-widgets-power_button-spacing;
-=======
     font-size: variable.$bar-widgets-power-icon_size;
     margin-right: variable.$bar-widgets-power-spacing;
->>>>>>> 0c8f92b5
   }
 }
 
