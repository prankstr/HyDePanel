--- conflicted
+++ resolved
@@ -5,16 +5,7 @@
 @use "../theme.scss";
 @use "../variable.scss";
 
-<<<<<<< HEAD
-* {
-  all: unset;
-  font-size: variable.$font-size;
-  font-family: variable.$font-name;
-  font-weight: variable.$font-weight;
-}
-=======
-
->>>>>>> 6f0e6a94
+
 
 %debug {
   border: 1px solid red;
@@ -27,13 +18,6 @@
 #panel {
   &-inner {
     $bar-opacity-ratio: variable.$bar-opacity * 0.01;
-<<<<<<< HEAD
-    $transparency-value:( 1 - $bar-opacity-ratio) * 100%;
-    background-color: color.mix(theme.$bar-background, transparent, $transparency-value);
-    padding: 0.6em 0.8em 0.6em 0.8em;
-    border-radius: variable.$bar-border-radius;
-  }
-=======
     $transparency-value: (
       1 - $bar-opacity-ratio) * 100%;
     background-color: color.mix(theme.$bar-background, transparent, $transparency-value
@@ -41,7 +25,6 @@
   padding: 0.6em 0.8em 0.6em 0.8em;
   border-radius: variable.$bar-border-radius;
 }
->>>>>>> 6f0e6a94
 }
 
 .floating {
@@ -84,11 +67,7 @@
 
 .shadow {
   border-radius: 4px;
-<<<<<<< HEAD
-  box-shadow: color.mix(theme.$background-dark,black, 15%) 0 4px;
-=======
   box-shadow: color.mix(theme.$background-dark, black, 15%) 0 4px;
->>>>>>> 6f0e6a94
 }
 
 .bordered {
@@ -135,11 +114,7 @@
   @extend %unset;
   opacity: variable.$bar-menus-opacity * 0.01;
   background-color: theme.$background-dark;
-<<<<<<< HEAD
-  border-radius: variable.$tooltip-border-radius;
-=======
   border-radius: variable.$bar-menus-tooltip-border-radius;
->>>>>>> 6f0e6a94
   box-shadow: 0 0 3px 0 theme.$shadow-color;
   animation: tooltipShow 0.25s cubic-bezier(0.5, 0.25, 0, 1);
 
@@ -147,21 +122,12 @@
   label {
     @extend %unset;
     color: theme.$text-main;
-<<<<<<< HEAD
-    font-weight: variable.$tooltip-font-weight;
-  }
-}
-
-tooltip > * {
-  padding: variable.$tooltip-padding-y variable.$tooltip-padding-x;
-=======
     font-weight: variable.$bar-menus-tooltip-font-weight;
   }
 }
 
 tooltip>* {
   padding: variable.$bar-menus-tooltip-padding-y variable.$bar-menus-tooltip-padding-x;
->>>>>>> 6f0e6a94
 }
 
 menu {
@@ -232,11 +198,7 @@
 
 check:hover,
 radio:hover {
-<<<<<<< HEAD
-  box-shadow: 0 0 0 4px color.mix(theme.$background-dark,transparent, 10%);
-=======
   box-shadow: 0 0 0 4px color.mix(theme.$background-dark, transparent, 10%);
->>>>>>> 6f0e6a94
   background-color: theme.$text-muted;
 }
 
@@ -277,11 +239,7 @@
 switch {
   transition: all 75ms cubic-bezier(0, 0, 0.2, 1);
   margin: functions.toEm(4) 0;
-<<<<<<< HEAD
-  border-radius: 9999px;
-=======
   border-radius: variable.$radius-large;
->>>>>>> 6f0e6a94
   background-color: color.mix(theme.$background, white, 10%);
   background-clip: padding-box;
   font-size: 0;
