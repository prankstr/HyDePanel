--- conflicted
+++ resolved
@@ -843,10 +843,7 @@
 		"location": "kathmandu", // this is the location to show the weather, you can use city name, latitude, longitude or zip code or leave it empty to use the default location
 		"label": true,
 		"tooltip": true,
-<<<<<<< HEAD
-=======
 		"temperature_unit": "celsius",
->>>>>>> dc9dea1c
 		"interval": 3600 // this is the interval in seconds to update the weather, 1 hour is 3600 seconds
 	},
 	"window_title": {
